--- conflicted
+++ resolved
@@ -17,11 +17,8 @@
   private val defaultEncoder = java.util.Base64.getUrlEncoder
 
   private val encoderWithoutPadding = java.util.Base64.getUrlEncoder.withoutPadding
-<<<<<<< HEAD
-=======
 
   private val defaultDecoder = java.util.Base64.getUrlDecoder
->>>>>>> 9f13a2fb
 
   def encode(bs: Array[Byte]): Error \/ Array[Byte] =
     encode(defaultEncoder, bs)
