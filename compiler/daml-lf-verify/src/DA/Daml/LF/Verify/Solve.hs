-- Copyright (c) 2020 Digital Asset (Switzerland) GmbH and/or its affiliates. All rights reserved.
-- SPDX-License-Identifier: Apache-2.0

{-# LANGUAGE DataKinds #-}

-- | Constraint solver for DAML LF static verification
module DA.Daml.LF.Verify.Solve
  ( constructConstr
  , solveConstr
  , ConstraintSet(..)
  , Result(..)
  ) where

import Data.Bifunctor
import Data.Maybe
import Data.List
import Data.List.Extra (nubOrd)
import Data.Tuple.Extra (both)
import Data.Text.Prettyprint.Doc
import qualified Data.HashMap.Strict as HM
import qualified Data.Text as T
import qualified SimpleSMT as S

import DA.Daml.LF.Ast.Base
import DA.Daml.LF.Ast.Numeric
import DA.Daml.LF.Verify.Context

-- TODO: Since S.SExpr is so similar, we could just drop this.
-- | A simple form of expressions featuring basic arithmetic.
data ConstraintExpr
  -- | Boolean value.
  = CBool !Bool
  -- | Integer value.
  | CInt !Integer
  -- | Real value.
  | CReal !Rational
  -- | Reference to an expression variable.
  | CVar !ExprVarName
  -- | Sum of two expressions.
  | CAdd !ConstraintExpr !ConstraintExpr
  -- | Subtraction of two expressions.
  | CSub !ConstraintExpr !ConstraintExpr
  -- | Multiplication of two expressions.
  | CMul !ConstraintExpr !ConstraintExpr
  -- | Division of two expressions.
  | CDiv !ConstraintExpr !ConstraintExpr
  -- | Equals operator.
  | CEq !ConstraintExpr !ConstraintExpr
  -- | Boolean and operator.
  | CGt !ConstraintExpr !ConstraintExpr
  -- | Greater than operator.
  | CGtE !ConstraintExpr !ConstraintExpr
  -- | Greater than or equal operator.
  | CLt !ConstraintExpr !ConstraintExpr
<<<<<<< HEAD
  -- | Lesser than operator.
  | CLtE !ConstraintExpr !ConstraintExpr
  -- | Lesser than or equal operator.
=======
  -- | Less than operator.
  | CLtE !ConstraintExpr !ConstraintExpr
  -- | Less than or equal operator.
>>>>>>> 99c3a9dd
  | CAnd !ConstraintExpr !ConstraintExpr
  -- | Boolean not operator.
  | CNot !ConstraintExpr
  -- | If then else expression.
  | CIf !ConstraintExpr !ConstraintExpr !ConstraintExpr
  deriving Show

-- TODO: Use in ConstraintExpr
-- | Binary operator for constraint expressions.
data CtrOperator
  -- | Equals operator.
  = OpEq
  -- | Greater than operator.
  | OpGt
  -- | Greater than or equal operator.
  | OpGtE
  -- | Less than operator.
  | OpLt
  -- | Less than or equal operator.
  | OpLtE
  deriving Show

instance Pretty ConstraintExpr where
  pretty (CBool b) = pretty b
  pretty (CInt i) = pretty i
  pretty (CReal i) = pretty $ show i
  pretty (CVar x) = pretty $ unExprVarName x
  pretty (CAdd e1 e2) = pretty e1 <+> " + " <+> pretty e2
  pretty (CSub e1 e2) = pretty e1 <+> " - " <+> pretty e2
  pretty (CMul e1 e2) = parens (pretty e1) <+> " * " <+> parens (pretty e2)
  pretty (CDiv e1 e2) = parens (pretty e1) <+> " / " <+> parens (pretty e2)
  pretty (CEq e1 e2) = pretty e1 <+> " == " <+> pretty e2
  pretty (CGt e1 e2) = pretty e1 <+> " > " <+> pretty e2
  pretty (CGtE e1 e2) = pretty e1 <+> " >= " <+> pretty e2
  pretty (CLt e1 e2) = pretty e1 <+> " < " <+> pretty e2
  pretty (CLtE e1 e2) = pretty e1 <+> " <= " <+> pretty e2
  pretty (CAnd e1 e2) = pretty e1 <+> " and " <+> pretty e2
  pretty (CNot e) = "not " <+> pretty e
  pretty (CIf e1 e2 e3) = "if " <+> pretty e1 <+> " then " <+> pretty e2
    <+> " else " <+> pretty e3

instance Pretty CtrOperator where
  pretty OpEq = "="
  pretty OpGt = ">"
  pretty OpGtE = ">="
  pretty OpLt = "<"
  pretty OpLtE = "<="

-- | Add a bunch of constraint expressions.
addMany :: [ConstraintExpr] -> ConstraintExpr
addMany [] = CReal 0.0
addMany [x] = x
addMany (x:xs) = CAdd x (addMany xs)

-- | Class covering the types convertible to constraint expressions.
class ConstrExpr a where
  -- | Convert the given data type to a constraint expression.
  toCExp :: [(ExprVarName, ExprVarName)]
    -- ^ The contract name synonyms, along with their current alias.
    -> a
    -- ^ The data to convert to a constraint expression.
    -> ConstraintExpr

instance ConstrExpr BoolExpr where
  toCExp syns (BExpr e) = toCExp syns e
  toCExp syns (BAnd b1 b2) = CAnd (toCExp syns b1) (toCExp syns b2)
  toCExp syns (BNot b) = CNot (toCExp syns b)
  toCExp syns (BEq b1 b2) = CEq (toCExp syns b1) (toCExp syns b2)
  toCExp syns (BGt b1 b2) = CGt (toCExp syns b1) (toCExp syns b2)
  toCExp syns (BGtE b1 b2) = CGtE (toCExp syns b1) (toCExp syns b2)
  toCExp syns (BLt b1 b2) = CLt (toCExp syns b1) (toCExp syns b2)
  toCExp syns (BLtE b1 b2) = CLtE (toCExp syns b1) (toCExp syns b2)

instance ConstrExpr Expr where
  toCExp syns (EVar x) = case lookup x syns of
    Just y -> CVar y
    Nothing -> CVar x
  toCExp syns (ERecProj _ f (EVar x)) = case lookup x syns of
    Just y -> CVar $ recProj2Var y f
    Nothing -> CVar $ recProj2Var x f
  toCExp syns (EStructProj f (EVar x)) = case lookup x syns of
    Just y -> CVar $ recProj2Var y f
    Nothing -> CVar $ recProj2Var x f
  toCExp syns (ETmApp (ETmApp op e1) e2) = case op of
    (EBuiltin (BEEqual _)) -> CEq (toCExp syns e1) (toCExp syns e2)
    (EBuiltin BEAddInt64) -> CAdd (toCExp syns e1) (toCExp syns e2)
    (EBuiltin BESubInt64) -> CSub (toCExp syns e1) (toCExp syns e2)
    (ETyApp (EBuiltin BEGreaterNumeric) _) -> CGt (toCExp syns e1) (toCExp syns e2)
    (ETyApp (EBuiltin BEGreaterEqNumeric) _) -> CGtE (toCExp syns e1) (toCExp syns e2)
    (ETyApp (EBuiltin BELessNumeric) _) -> CLt (toCExp syns e1) (toCExp syns e2)
    (ETyApp (EBuiltin BELessEqNumeric) _) -> CLtE (toCExp syns e1) (toCExp syns e2)
    (ETyApp (EBuiltin BEAddNumeric) _) -> CAdd (toCExp syns e1) (toCExp syns e2)
    (ETyApp (EBuiltin BESubNumeric) _) -> CSub (toCExp syns e1) (toCExp syns e2)
    (ETyApp (ETyApp (ETyApp (EBuiltin BEMulNumeric) _) _) _) -> CMul (toCExp syns e1) (toCExp syns e2)
    (ETyApp (ETyApp (ETyApp (EBuiltin BEDivNumeric) _) _) _) -> CDiv (toCExp syns e1) (toCExp syns e2)
    (ETmApp (ETyApp (EVal (Qualified _ _ (ExprValName "+"))) _) _) ->
      CAdd (toCExp syns e1) (toCExp syns e2)
    (ETmApp (ETyApp (EVal (Qualified _ _ (ExprValName "-"))) _) _) ->
      CSub (toCExp syns e1) (toCExp syns e2)
    _ -> error ("Builtin: " ++ show op)
  toCExp syns (ELocation _ e) = toCExp syns e
  toCExp _syns (EBuiltin (BEBool b)) = CBool b
  toCExp _syns (EBuiltin (BEInt64 i)) = CInt $ toInteger i
  toCExp _syns (EBuiltin (BENumeric i)) = CReal $ toRational $ numericDecimal i
  toCExp _syns e = error ("Conversion: " ++ show e)

instance ConstrExpr a => ConstrExpr (Cond a) where
  toCExp syns (Determined x) = toCExp syns x
  -- TODO: Can we assume this should always be a sum?
  -- TODO: Simplify when left and right are equal.
  toCExp syns (Conditional b x y) = CIf (toCExp syns b)
    (addMany $ map (toCExp syns) x)
    (addMany $ map (toCExp syns) y)

-- | Gather all free variables in a constraint expression.
gatherFreeVars :: ConstraintExpr
  -- ^ The constraint expression to traverse.
  -> [ExprVarName]
gatherFreeVars (CBool _) = []
gatherFreeVars (CInt _) = []
gatherFreeVars (CReal _) = []
gatherFreeVars (CVar x) = [x]
gatherFreeVars (CAdd e1 e2) = gatherFreeVars e1 `union` gatherFreeVars e2
gatherFreeVars (CSub e1 e2) = gatherFreeVars e1 `union` gatherFreeVars e2
gatherFreeVars (CMul e1 e2) = gatherFreeVars e1 `union` gatherFreeVars e2
gatherFreeVars (CDiv e1 e2) = gatherFreeVars e1 `union` gatherFreeVars e2
gatherFreeVars (CEq e1 e2) = gatherFreeVars e1 `union` gatherFreeVars e2
gatherFreeVars (CGt e1 e2) = gatherFreeVars e1 `union` gatherFreeVars e2
gatherFreeVars (CGtE e1 e2) = gatherFreeVars e1 `union` gatherFreeVars e2
gatherFreeVars (CLt e1 e2) = gatherFreeVars e1 `union` gatherFreeVars e2
gatherFreeVars (CLtE e1 e2) = gatherFreeVars e1 `union` gatherFreeVars e2
gatherFreeVars (CAnd e1 e2) = gatherFreeVars e1 `union` gatherFreeVars e2
gatherFreeVars (CNot e) = gatherFreeVars e
gatherFreeVars (CIf e1 e2 e3) = gatherFreeVars e1 `union`
  gatherFreeVars e2 `union` gatherFreeVars e3

-- | Gather the variable names bound within a skolem variable.
skol2var :: Skolem
  -- ^ The skolem variable to handle.
  -> [ExprVarName]
skol2var (SkolVar x) = [x]
skol2var (SkolRec x fs) = map (recProj2Var x) fs

-- | Squash a record projection into a single variable name.
recProj2Var :: ExprVarName
  -- ^ The variable on which is being projected.
  -> FieldName
  -- ^ The field name which is being projected.
  -> ExprVarName
recProj2Var (ExprVarName x) (FieldName f) = ExprVarName (x `T.append` "." `T.append` f)

-- | The set of constraints to be solved.
data ConstraintSet = ConstraintSet
  { _cVars :: ![ExprVarName]
    -- ^ The variables to be declared.
  , _cCres :: ![ConstraintExpr]
    -- ^ The field values of all newly created contracts.
  , _cArcs :: ![ConstraintExpr]
    -- ^ The field values of all archived contracts.
  , _cCtrs :: ![ConstraintExpr]
    -- ^ Additional equality constraints.
  }
  deriving Show

-- | Filters a single update to match the given template, and takes out the
-- field of interest. The update gets converted into a constraint expression.
-- It returns either a create or an archive update.
filterUpd :: Qualified TypeConName
  -- ^ The template name to filter against.
  -> [(ExprVarName, ExprVarName)]
  -- ^ The contract name synonyms, along with their current alias.
  -> FieldName
  -- ^ The field name to be verified.
  -> Upd
  -- ^ The update expression to convert and filter.
  -> (Maybe ConstraintExpr, Maybe ConstraintExpr)
filterUpd tem syns f UpdCreate{..} = if tem == _creTemp
  then (Just (toCExp syns $ fromJust $ lookup f _creField), Nothing)
  else (Nothing, Nothing)
filterUpd tem syns f UpdArchive{..} = if tem == _arcTemp
  then (Nothing, Just (toCExp syns $ fromJust $ lookup f _arcField))
  else (Nothing, Nothing)

-- | Filters and converts a conditional update into (possibly two) constraint
-- expressions, while splitting it into create and archive updates.
filterCondUpd :: Qualified TypeConName
  -- ^ The template name to filter against
  -> [(ExprVarName, ExprVarName)]
  -- ^ The contract name synonyms, along with their current alias.
  -> FieldName
  -- ^ The field name to be verified.
  -> Cond Upd
  -- ^ The conditional update expression to convert and filter.
  -> ([ConstraintExpr], [ConstraintExpr])
filterCondUpd tem syns f (Determined x) = both maybeToList $ filterUpd tem syns f x
filterCondUpd tem syns f (Conditional b xs ys) =
  let cb = toCExp syns b
      (cxcre,cxarc) = both (addMany . concat) $ unzip $ map (filterCondUpd tem syns f) xs
      (cycre,cyarc) = both (addMany . concat) $ unzip $ map (filterCondUpd tem syns f) ys
  in ( [CIf cb cxcre cycre]
     , [CIf cb cxarc cyarc] )

-- | Filter the given set of skolems, to only include those that occur in the
-- given constraint expressions. Remove duplicates in the process.
filterVars :: [ExprVarName]
  -- ^ The list of skolems to filter.
  -> [ConstraintExpr]
  -- ^ The constraint expressions in which the skolems should occur.
  -> [ExprVarName]
filterVars vars cexprs =
  let freevars = foldl' (\fv e -> fv `union` gatherFreeVars e) [] cexprs
  in freevars `intersect` vars

-- | Construct a list of all contract name synonyms, along with their current
-- alias.
constructSynonyms :: [(ExprVarName, [ExprVarName])]
  -- ^ The current contract names, along with any previous synonyms.
  -> [(ExprVarName, ExprVarName)]
constructSynonyms = foldl step []
  where
    step :: [(ExprVarName, ExprVarName)] -> (ExprVarName, [ExprVarName])
      -> [(ExprVarName, ExprVarName)]
    step acc (cur, prevs) = acc ++ map (, cur) prevs

-- | Constructs a constraint set from the generator environment, together with
-- the template name, the choice and field to be verified.
constructConstr :: Env 'Solving
  -- ^ The generator environment to convert.
  -> Qualified TypeConName
  -- ^ The template name of the choice to be verified.
  -> ChoiceName
  -- ^ The choice name to be verified.
  -> Qualified TypeConName
  -- ^ The template name of the field to be verified.
  -> FieldName
  -- ^ The field name to be verified.
  -> ConstraintSet
constructConstr env chtem ch ftem f =
  case HM.lookup (UpdChoice chtem ch) (envChoices env) of
    Just ChoiceData{..} ->
      let upds = updSetUpdates $ _cdUpds (EVar _cdSelf) (EVar _cdThis) (EVar _cdArgs)
          vars = concatMap skol2var (envSkols env)
          syns = constructSynonyms $ HM.elems $ envCids env
          ctrs = map (toCExp syns) (envCtrs env)
          (cres, arcs) = foldl
            (\(cs,as) upd -> let (cs',as') = filterCondUpd ftem syns f upd in (cs ++ cs',as ++ as'))
            ([],[]) upds
      in ConstraintSet vars cres arcs ctrs
    Nothing -> error ("Choice not found " ++ show ch)

-- | Convert a constraint expression into an SMT expression from the solving library.
cexp2sexp :: [(ExprVarName,S.SExpr)]
  -- ^ The set of variable names, mapped to their corresponding SMT counterparts.
  -> ConstraintExpr
  -- ^ The constraint expression to convert.
  -> IO S.SExpr
cexp2sexp _vars (CBool b) = return $ S.bool b
cexp2sexp _vars (CInt i) = return $ S.int i
cexp2sexp _vars (CReal i) = return $ S.real i
cexp2sexp vars (CVar x) = case lookup x vars of
  Just exp -> return exp
  Nothing -> error ("Impossible: variable not found " ++ show x)
cexp2sexp vars (CAdd ce1 ce2) = do
  se1 <- cexp2sexp vars ce1
  se2 <- cexp2sexp vars ce2
  return $ S.add se1 se2
cexp2sexp vars (CSub ce1 ce2) = do
  se1 <- cexp2sexp vars ce1
  se2 <- cexp2sexp vars ce2
  return $ S.sub se1 se2
cexp2sexp vars (CMul ce1 ce2) = do
  se1 <- cexp2sexp vars ce1
  se2 <- cexp2sexp vars ce2
  return $ S.mul se1 se2
cexp2sexp vars (CDiv ce1 ce2) = do
  se1 <- cexp2sexp vars ce1
  se2 <- cexp2sexp vars ce2
  return $ S.realDiv se1 se2
cexp2sexp vars (CEq ce1 ce2) = do
  se1 <- cexp2sexp vars ce1
  se2 <- cexp2sexp vars ce2
  return $ S.eq se1 se2
cexp2sexp vars (CGt ce1 ce2) = do
  se1 <- cexp2sexp vars ce1
  se2 <- cexp2sexp vars ce2
  return $ S.gt se1 se2
cexp2sexp vars (CGtE ce1 ce2) = do
  se1 <- cexp2sexp vars ce1
  se2 <- cexp2sexp vars ce2
  return $ S.geq se1 se2
cexp2sexp vars (CLt ce1 ce2) = do
  se1 <- cexp2sexp vars ce1
  se2 <- cexp2sexp vars ce2
  return $ S.lt se1 se2
cexp2sexp vars (CLtE ce1 ce2) = do
  se1 <- cexp2sexp vars ce1
  se2 <- cexp2sexp vars ce2
  return $ S.leq se1 se2
cexp2sexp vars (CAnd ce1 ce2) = do
  se1 <- cexp2sexp vars ce1
  se2 <- cexp2sexp vars ce2
  return $ S.and se1 se2
cexp2sexp vars (CNot ce) = do
  se <- cexp2sexp vars ce
  return $ S.not se
cexp2sexp vars (CIf ce1 ce2 ce3) = do
  se1 <- cexp2sexp vars ce1
  se2 <- cexp2sexp vars ce2
  se3 <- cexp2sexp vars ce3
  return $ S.ite se1 se2 se3

-- | Declare a list of variables for the SMT solver. Returns a list of the
-- declared variables, together with their corresponding SMT counterparts.
declareVars :: S.Solver
  -- ^ The SMT solver.
  -> [ExprVarName]
  -- ^ The variables to be declared.
  -> IO [(ExprVarName,S.SExpr)]
declareVars s xs = zip xs <$> mapM (\x -> S.declare s (var2str x) S.tReal) xs
  where
    var2str :: ExprVarName -> String
    var2str (ExprVarName x) = T.unpack x

-- | Assert the additional equality constraints. Binds and returns any
-- additional required variables.
declareCtrs :: S.Solver
  -- ^ The SMT solver.
  -> (String -> IO ())
  -- ^ Function for debugging printouts.
  -> [(ExprVarName,S.SExpr)]
  -- ^ The set of variable names, mapped to their corresponding SMT counterparts.
  -> [ConstraintExpr]
  -- ^ The constraints to be declared.
  -> IO [(ExprVarName,S.SExpr)]
declareCtrs sol debug cvars1 exprs = do
  let edges = map toTuple exprs
  -- let edges = map (\(l,r) -> (l,r,gatherFreeVars l ++ gatherFreeVars r)) ctrs
      components = conn_comp edges
      useful_nodes = map fst cvars1
      useful_components = filter
        (\comp -> let comp_vars = concatMap (\(_,_,_,vars) -> vars) comp
                  in not $ null $ intersect comp_vars useful_nodes)
        components
      useful_equalities = concatMap (map (\(o,l,r,_) -> (o,l,r))) useful_components
      required_vars =
        nubOrd (concatMap (concatMap (\(_,_,_,vars) -> vars)) useful_components)
        \\ useful_nodes
  cvars2 <- declareVars sol required_vars
  mapM_ (declare $ cvars1 ++ cvars2) useful_equalities
  return cvars2
  where
    -- | Convert the constraint expression into a tuple of a binary operator, a
    -- left and right expression, and the enclosed variables.
    toTuple :: ConstraintExpr
      -- ^ The expression to convert.
      -> (CtrOperator, ConstraintExpr, ConstraintExpr, [ExprVarName])
    toTuple e = case e of
      (CEq cexpr1 cexpr2) -> (OpEq, cexpr1, cexpr2, gatherFreeVars e)
      (CGt cexpr1 cexpr2) -> (OpGt, cexpr1, cexpr2, gatherFreeVars e)
      (CGtE cexpr1 cexpr2) -> (OpGtE, cexpr1, cexpr2, gatherFreeVars e)
      (CLt cexpr1 cexpr2) -> (OpLt, cexpr1, cexpr2, gatherFreeVars e)
      (CLtE cexpr1 cexpr2) -> (OpLtE, cexpr1, cexpr2, gatherFreeVars e)
      _ -> error ("Invalid constraint expression: " ++ show e)

    -- | Compute connected components of the equality constraints graph.
    -- Two edges are adjacent when at least one of their nodes shares a variable.
    conn_comp :: [(CtrOperator,ConstraintExpr,ConstraintExpr,[ExprVarName])]
      -- ^ The edges of the graph, annotated with the contained variables.
      -> [[(CtrOperator,ConstraintExpr,ConstraintExpr,[ExprVarName])]]
    conn_comp [] = []
    conn_comp (edge:edges) = let (comp,rem) = cc_step edges edge
      in comp : conn_comp rem

    -- | Compute the strongly connected component containing a given edge from
    -- the graph, as well as the remaining edges which do not belong to this
    -- component.
    cc_step :: [(CtrOperator,ConstraintExpr,ConstraintExpr,[ExprVarName])]
      -- ^ The edges of the graph, which do not yet belong to any component.
      -> (CtrOperator,ConstraintExpr,ConstraintExpr,[ExprVarName])
      -- ^ The current edge for which the component is being computed.
      -> ( [(CtrOperator,ConstraintExpr,ConstraintExpr,[ExprVarName])]
         -- ^ The computed connected component.
         , [(CtrOperator,ConstraintExpr,ConstraintExpr,[ExprVarName])] )
         -- ^ The remaining edges which do not belong to the connected component.
    cc_step [] _ = ([],[])
    cc_step edges0 (o,l,r,vars) =
      let (neighbors,edges1) = partition (\(_,_,_,vars') -> not $ null $ intersect vars vars') edges0
      in foldl (\(conn,edges2) edge -> first (conn ++) $ cc_step edges2 edge)
           ((o,l,r,vars):neighbors,edges1) neighbors

    declare :: [(ExprVarName,S.SExpr)]
      -> (CtrOperator, ConstraintExpr, ConstraintExpr)
      -> IO ()
    declare vars (op, cexp1, cexp2) = do
      sexp1 <- cexp2sexp vars cexp1
      sexp2 <- cexp2sexp vars cexp2
      case op of
        OpEq -> do
          debug ("Assert: " ++ S.ppSExpr sexp1 (" = " ++ S.ppSExpr sexp2 ""))
          S.assert sol (sexp1 `S.eq` sexp2)
        OpGt -> do
          debug ("Assert: " ++ S.ppSExpr sexp1 (" > " ++ S.ppSExpr sexp2 ""))
          S.assert sol (sexp1 `S.gt` sexp2)
        OpGtE -> do
          debug ("Assert: " ++ S.ppSExpr sexp1 (" >= " ++ S.ppSExpr sexp2 ""))
          S.assert sol (sexp1 `S.geq` sexp2)
        OpLt -> do
          debug ("Assert: " ++ S.ppSExpr sexp1 (" < " ++ S.ppSExpr sexp2 ""))
          S.assert sol (sexp1 `S.lt` sexp2)
        OpLtE -> do
          debug ("Assert: " ++ S.ppSExpr sexp1 (" <= " ++ S.ppSExpr sexp2 ""))
          S.assert sol (sexp1 `S.leq` sexp2)

-- | Data type denoting the outcome of the solver.
data Result
  = Success
  -- ^ The total field amount remains preserved.
  | Fail [(S.SExpr, S.Value)]
  -- ^ The total field amound does not remain the same. A counter example is
  -- provided.
  | Unknown
  -- ^ The result is inconclusive.
  deriving Eq

instance Show Result where
  show Success = "Success!"
  show (Fail cs) = "Fail. Counter example:" ++ foldl (flip step) "" cs
    where
      step :: (S.SExpr, S.Value) -> String -> String
      step (var, val) str = ("\n" ++) $ S.ppSExpr var $ (" = " ++) $ S.ppSExpr (S.value val) str
  show Unknown = "Inconclusive."

-- | Solve a give constraint set. Prints 'unsat' when the constraint set is
-- valid. It asserts that the set of created and archived contracts are not
-- equal.
solveConstr :: FilePath
  -- ^ The path to the constraint solver.
  -> (String -> IO ())
  -- ^ Function for debugging printouts.
  -> ConstraintSet
  -- ^ The constraint set to solve.
  -> IO Result
solveConstr spath debug ConstraintSet{..} = do
  log <- S.newLogger 1
  sol <- S.newSolver spath ["-in"] (Just log)
  vars1 <- declareVars sol $ filterVars _cVars (_cCres ++ _cArcs)
  vars2 <- declareCtrs sol debug vars1 _cCtrs
  vars <- if null (vars1 ++ vars2)
    then declareVars sol [ExprVarName "var"]
    else pure (vars1 ++ vars2)
  cre <- foldl S.add (S.real 0.0) <$> mapM (cexp2sexp vars) _cCres
  arc <- foldl S.add (S.real 0.0) <$> mapM (cexp2sexp vars) _cArcs
  S.assert sol (S.not (cre `S.eq` arc))
  S.check sol >>= \case
    S.Sat -> do
      counter <- S.getExprs sol $ map snd vars
      return $ Fail counter
    S.Unsat -> return Success
    S.Unknown -> return Unknown<|MERGE_RESOLUTION|>--- conflicted
+++ resolved
@@ -52,15 +52,9 @@
   | CGtE !ConstraintExpr !ConstraintExpr
   -- | Greater than or equal operator.
   | CLt !ConstraintExpr !ConstraintExpr
-<<<<<<< HEAD
-  -- | Lesser than operator.
-  | CLtE !ConstraintExpr !ConstraintExpr
-  -- | Lesser than or equal operator.
-=======
   -- | Less than operator.
   | CLtE !ConstraintExpr !ConstraintExpr
   -- | Less than or equal operator.
->>>>>>> 99c3a9dd
   | CAnd !ConstraintExpr !ConstraintExpr
   -- | Boolean not operator.
   | CNot !ConstraintExpr
